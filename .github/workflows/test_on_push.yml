--- conflicted
+++ resolved
@@ -103,7 +103,6 @@
     runs-on: ${{ matrix.runs_on }}
     if: github.ref_type == 'branch'
     steps:
-<<<<<<< HEAD
       - uses: actions/checkout@v4
       - name: Set up Python
         uses: actions/setup-python@v5.1.0
@@ -115,11 +114,11 @@
         run: |
           pip install .
           pip install -r requirements/requirements-test.txt
-          pip install lightwood  # TODO: for now some tests rely on lightwood
-          pip install mindsdb[mssql]
-          pip install mindsdb[clickhouse]
-          pip install mindsdb[snowflake]
-          pip install mindsdb[web]
+          pip install .[lightwood]  # TODO: for now some tests rely on lightwood
+          pip install .[mssql]
+          pip install .[clickhouse]
+          pip install .[snowflake]
+          pip install .[web]
           pip freeze
       - name: Run unit tests
         run: |
@@ -144,46 +143,4 @@
           coveralls --service=github --basedir=mindsdb/integrations/handlers
         env:
           COVERALLS_REPO_TOKEN: ${{ secrets.COVERALLS_REPO_TOKEN }}
-          github_token: ${{ secrets.REPO_DISPATCH_PAT_TOKEN }}
-=======
-    - uses: actions/checkout@v4
-    - name: Set up Python
-      uses: actions/setup-python@v5.1.0
-      with:
-        python-version: ${{ matrix.python-version }}
-        cache: pip
-        cache-dependency-path: '**/requirements*.txt'
-    - name: Install dependencies
-      run: |
-        pip install .
-        pip install -r requirements/requirements-test.txt
-        pip install .[lightwood]  # TODO: for now some tests rely on lightwood
-        pip install .[mssql]
-        pip install .[clickhouse]
-        pip install .[snowflake]
-        pip install .[web]
-        pip freeze
-    - name: Run unit tests
-      run: |
-        if [ "$RUNNER_OS" == "Linux" ]; then
-          env PYTHONPATH=./ pytest tests/unit/test_executor.py
-          env PYTHONPATH=./ pytest tests/unit/test_project_structure.py
-          env PYTHONPATH=./ pytest tests/unit/test_predictor_params.py
-          env PYTHONPATH=./ pytest tests/unit/test_mongodb_handler.py
-          env PYTHONPATH=./ pytest tests/unit/test_mongodb_server.py
-          env PYTHONPATH=./ pytest tests/unit/test_cache.py
-          env PYTHONPATH=./ pytest tests/unit/test_llm_utils.py
-          env PYTHONPATH=./ pytest tests/unit/ml_handlers/test_mindsdb_inference.py
-        fi
-    - name: Run Handlers tests and submit Coverage to coveralls
-      run: |
-        handlers=("mysql" "postgres" "mssql" "clickhouse" "snowflake" "web")
-        for handler in "${handlers[@]}"
-        do
-          pytest --cov=mindsdb/integrations/handlers/${handler}_handler tests/unit/handlers/test_${handler}.py 
-        done
-        coveralls --service=github --basedir=mindsdb/integrations/handlers
-      env:
-        COVERALLS_REPO_TOKEN: ${{ secrets.COVERALLS_REPO_TOKEN }}
-        github_token: ${{ secrets.REPO_DISPATCH_PAT_TOKEN }}
->>>>>>> c622bae9
+          github_token: ${{ secrets.REPO_DISPATCH_PAT_TOKEN }}