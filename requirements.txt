--- conflicted
+++ resolved
@@ -13,11 +13,7 @@
 sqlalchemy >= 1.3.0
 sentry-sdk
 walrus==0.8.2
-<<<<<<< HEAD
-mindsdb_datasources == 1.5.1
-=======
 mindsdb_datasources == 1.5.2
->>>>>>> 93cf8c50
 flask-compress >= 1.0.0
 kafka-python >= 2.0.0
 appdirs >= 1.0.0
