from sqlalchemy.types import (
    Integer, Float, Text
)
from mindsdb_sql.parser.ast import Insert, Identifier, CreateTable, TableColumn, DropTables

from mindsdb.api.mysql.mysql_proxy.datahub.datanodes.datanode import DataNode
from mindsdb.utilities.log import log
from mindsdb.api.mysql.mysql_proxy.libs.constants.response_type import RESPONSE_TYPE
from mindsdb.api.mysql.mysql_proxy.datahub.classes.tables_row import TablesRow, TABLES_ROW_TYPE


class IntegrationDataNode(DataNode):
    type = 'integration'

    def __init__(self, integration_name, ds_type, integration_controller):
        self.integration_name = integration_name
        self.ds_type = ds_type
        self.integration_controller = integration_controller
        self.integration_handler = self.integration_controller.get_handler(self.integration_name)

    def get_type(self):
        return self.type

    def get_tables(self):
        response = self.integration_handler.get_tables()
        if response.type is RESPONSE_TYPE.TABLE:
            result_dict = response.data_frame.to_dict(orient='records')
            result = []
            for row in result_dict:
                result.append(TablesRow.from_dict(row))
            return result
        else:
            raise Exception(f"Can't get tables: {response.error_message}")

    def has_table(self, tableName):
        return True

    def get_table_columns(self, tableName):
        return []

    def create_table(self, table_name_parts, columns, data, is_replace=False, is_create=False):
        # is_create - create table
        # is_replace - drop table if exists
        # is_create==False and is_replace==False: just insert

        if self.ds_type not in ('postgres', 'mysql', 'mariadb'):
            raise Exception(f'At this moment is no possible to create table in "{self.ds_type}"')

        table_columns_meta = []
        table_columns = []
        for table in columns:
            for column in columns[table]:
                column_type = None
                for row in data:
                    column_value = row[table][column]
                    if isinstance(column_value, int):
                        column_type = Integer
                    elif isinstance(column_value, float):
                        column_type = Float
                    elif isinstance(column_value, str):
                        column_type = Text
                column_type = column_type or Text
                table_columns.append(
                    TableColumn(
                        name=column[-1],
                        type=column_type
                    )
                )
                table_columns_meta.append({
                    'table': table,
                    'name': column,
                    'type': column_type
                })

        if is_replace:
            # drop
            drop_ast = DropTables(
                tables=[Identifier(parts=table_name_parts)],
                if_exists=True
            )
            self.integration_handler.query(drop_ast)
            is_create = True

        if is_create:
            create_table_ast = CreateTable(
                name=Identifier(parts=table_name_parts),
                columns=table_columns,
                is_replace=True
            )

            self.integration_handler.query(create_table_ast)

        insert_columns = [Identifier(parts=[x['name'][-1]]) for x in table_columns_meta]
        formatted_data = []
        for row in data:
            new_row = []
            for column_meta in table_columns_meta:
                value = row[column_meta['table']][column_meta['name']]
                python_type = str
                if column_meta['type'] == Integer:
                    python_type = int
                elif column_meta['type'] == Float:
                    python_type = float

                try:
                    value = python_type(value) if value is not None else value
                except Exception:
                    pass
                new_row.append(value)
            formatted_data.append(new_row)

        insert_ast = Insert(
            table=Identifier(parts=table_name_parts),
            columns=insert_columns,
            values=formatted_data
        )

        self.integration_handler.native(insert_ast)

    # TODO rename to 'query'
    def select(self, query):
        result = self.integration_handler.query(query)

        if result.type == RESPONSE_TYPE.ERROR:
<<<<<<< HEAD
            raise Exception(result.get('error_message', ''))
        if result.type == RESPONSE_TYPE.QUERY:
            return result.query, None
=======
            raise Exception(result.error_message)
>>>>>>> 4ef8684e
        if result.type == RESPONSE_TYPE.OK:
            return

        df = result.data_frame
        columns_info = [
            {
                'name': k,
                'type': v
            }
            for k, v in df.dtypes.items()
        ]
        data = df.to_dict(orient='records')
        return data, columns_info<|MERGE_RESOLUTION|>--- conflicted
+++ resolved
@@ -122,13 +122,9 @@
         result = self.integration_handler.query(query)
 
         if result.type == RESPONSE_TYPE.ERROR:
-<<<<<<< HEAD
-            raise Exception(result.get('error_message', ''))
+            raise Exception(result.error_message)
         if result.type == RESPONSE_TYPE.QUERY:
             return result.query, None
-=======
-            raise Exception(result.error_message)
->>>>>>> 4ef8684e
         if result.type == RESPONSE_TYPE.OK:
             return
 
