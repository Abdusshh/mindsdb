--- conflicted
+++ resolved
@@ -18,15 +18,11 @@
 flask-compress >= 1.0.0
 kafka-python >= 2.0.0
 appdirs >= 1.0.0
-<<<<<<< HEAD
-mindsdb-sql >= 0.3.13, < 0.4.0
-=======
 mindsdb-sql == 0.3.12
->>>>>>> 769423f9
 checksumdir >= 1.2.0
 mindsdb-streams == 0.1.1
 duckdb == 0.3.1
 requests >= 2.0.0
 mysql-connector-python
 clickhouse-driver
-charset-normalizer
+charset-normalizer