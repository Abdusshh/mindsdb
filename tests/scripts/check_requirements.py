import glob
import re
import sys
import subprocess
import os
import json

pattern = '\=|~|>|<| |\n|#|\['  # noqa: W605


def get_requirements_from_file(path):
    """Takes a requirements file path and extracts only the package names from it"""

    with open(path, 'r') as main_f:
        reqs = [
            re.split(pattern, line)[0]
            for line in main_f.readlines()
            if re.split(pattern, line)[0]
        ]
    return reqs


MAIN_REQS_PATH = "requirements/requirements.txt"
DEV_REQS_PATH = "requirements/requirements-dev.txt"
TEST_REQS_PATH = "requirements/requirements-test.txt"
GRPC_REQS_PATH = "requirements/requirements-grpc.txt"
DOCKER_REQS_PATH = "docker/handler_discovery/requirements.txt"

HANDLER_REQS_PATHS = list(
    set(glob.glob("**/requirements*.txt", recursive=True))
    - set(glob.glob("requirements/requirements*.txt"))
)

MAIN_EXCLUDE_PATHS = ["mindsdb/integrations/handlers", "pryproject.toml"]

# torch.multiprocessing is imported in a 'try'. Falls back to multiprocessing so we dont NEED it.
# Psycopg2 is needed in core codebase for sqlalchemy.
# hierarchicalforecast is an optional dep of neural/statsforecast
MAIN_RULE_IGNORES = {
    "DEP003": ["torch"],
    "DEP001": ["torch", "hierarchicalforecast"],
    "DEP002": ["psycopg2-binary"],
}

# THe following packages need exceptions because they are optional deps of some other packages. e.g. langchain CAN use openai
# (pysqlite3-binary is imported in an unusual way in the chromadb handler and needs to be excluded too)
# pypdf and openpyxl are optional deps of langchain, that are used for the file handler
OPTIONAL_HANDLER_DEPS = ["pysqlite3-binary", "torch", "openai", "tiktoken", "wikipedia", "anthropic", "pypdf", "openpyxl"]

# List of rules we can ignore for specific packages
# Here we ignore any packages in the main requirements.txt for "listed but not used" errors, because they will be used for the core code but not necessarily in a given handler
MAIN_REQUIREMENTS_DEPS = get_requirements_from_file(MAIN_REQS_PATH) + get_requirements_from_file(TEST_REQS_PATH) + get_requirements_from_file(GRPC_REQS_PATH)

BYOM_HANLDER_DEPS = ["pyarrow"]

HANDLER_RULE_IGNORES = {
<<<<<<< HEAD
    "DEP002": OPTIONAL_HANDLER_DEPS + MAIN_REQUIREMENTS_DEPS + BYOM_HANLDER_DEPS,
    "DEP001": ["tests"]  # 'tests' is the mindsdb tests folder in the repo root
=======
    "DEP002": OPTIONAL_HANDLER_DEPS + MAIN_REQUIREMENTS_DEPS,
    "DEP001": ["tests", "hierarchicalforecast"]  # 'tests' is the mindsdb tests folder in the repo root
>>>>>>> 410a4bbd
}

PACKAGE_NAME_MAP = {
    "scylla-driver": ["cassandra"],
    "mysql-connector-python": ["mysql"],
    "snowflake-connector-python": ["snowflake"],
    "snowflake-sqlalchemy": ["snowflake"],
    "auto-sklearn": ["autosklearn"],
    "google-cloud-bigquery": ["google"],
    "google-cloud-spanner": ["google"],
    "google-auth-httplib2": ["google"],
    "google-generativeai": ["google"],
    "protobuf": ["google"],
    "google-api-python-client": ["googleapiclient"],
    "binance-connector": ["binance"],
    "pysqlite3-binary": ["pysqlite3"],
    "sqlalchemy-spanner": ["sqlalchemy"],
    "atlassian-python-api": ["atlassian"],
    "databricks-sql-connector": ["databricks"],
    "elasticsearch-dbapi": ["es"],
    "pygithub": ["github"],
    "python-gitlab": ["gitlab"],
    "impyla": ["impala"],
    "IfxPy": ["IfxPyDbi"],
    "salesforce-merlion": ["merlion"],
    "newsapi-python": ["newsapi"],
    "pinecone-client": ["pinecone"],
    "plaid-python": ["plaid"],
    "faiss-cpu": ["faiss"],
    "writerai": ["writer"],
    "rocketchat_API": ["rocketchat_API"],
    "ShopifyAPI": ["shopify"],
    "solace-pubsubplus": ["solace"],
    "taospy": ["taosrest"],
    "weaviate-client": ["weaviate"],
    "pymupdf": ["fitz"],
    "ibm-db": ["ibm_db_dbi"],
    "python-dateutil": ["dateutil"],
    "grpcio": ["grpc"],
    "sqlalchemy-redshift": ["redshift_sqlalchemy"],
    "sqlalchemy-vertica-python": ["sqla_vertica_python"],
    "grpcio-tools": ["grpc"],
    "psycopg2-binary": ["psycopg2"],
    "psycopg-binary": ["psycopg"],
    "pymongo": ["pymongo", "bson"],
    "python-multipart": ["multipart"],
    "pydateinfer": ["dateinfer"],
    "scikit-learn": ["sklearn"],
    "influxdb3-python": ["influxdb_client_3"],
    "hubspot-api-client": ["hubspot"],
    "pytest-lazy-fixture": ["pytest_lazyfixture"],
    "eventbrite-python": ["eventbrite"],
    "python-magic": ["magic"],
    "clickhouse-sqlalchemy": ["clickhouse_sqlalchemy"],
    "pillow": ["PIL"],
}

# We use this to exit with a non-zero status code if any check fails
# so that when this is running in CI the job will fail
success = True


def print_errors(file, errors):
    global success
    if len(errors) > 0:
        success = False
        print(f"- {file}")
        for line in errors:
            print("    " + line)
        print()


def get_ignores_str(ignores_dict):
    """Get a list of rule ignores for deptry"""

    return ",".join([f"{k}={'|'.join(v)}" for k, v in ignores_dict.items()])


def run_deptry(reqs, rule_ignores, path, extra_args=""):
    """Run a dependency check with deptry. Return a list of error messages"""

    errors = []
    try:
        result = subprocess.run(
            f"deptry -o deptry.json --no-ansi --known-first-party mindsdb --requirements-txt \"{reqs}\" --per-rule-ignores \"{rule_ignores}\" --package-module-name-map \"{get_ignores_str(PACKAGE_NAME_MAP)}\" {extra_args} {path}",
            shell=True, stdout=subprocess.DEVNULL, stderr=subprocess.PIPE
        )
        if result.returncode != 0 and not os.path.exists("deptry.json"):
            # There was some issue with running deptry
            errors.append(f"Error running deptry: {result.stderr.decode('utf-8')}")

        with open("deptry.json", "r") as f:
            deptry_results = json.loads(f.read())
        for r in deptry_results:
            errors.append(f"{r['location']['line']}:{r['location']['column']}: {r['error']['code']} {r['error']['message']}")
    finally:
        if os.path.exists("deptry.json"):
            os.remove("deptry.json")
    return errors


def check_for_requirements_duplicates():
    """Checks that handler requirements.txt and the main requirements.txt dont contain any of the same packages"""

    global success
    main_reqs = get_requirements_from_file(MAIN_REQS_PATH)

    for file in HANDLER_REQS_PATHS:
        handler_reqs = get_requirements_from_file(file)

        for req in handler_reqs:
            if req in main_reqs:
                print(f"{req} is in {file} and also in main requirements file.")
                success = False


def check_relative_reqs():
    """
    Check that relationships between handlers are defined correctly.

    If a parent handler imports another handler in code, we should define that dependency
    in the parent handler's requirements.txt like:

    -r mindsdb/integrations/handlers/child_handler/requirements.txt

    This is important to ensure that "pip install mindsdb[parent_handler]" works correctly.
    This function checks that for each handler imported from another handler, there is a
    corresponding entry in a requirements.txt.
    """

    global success
    # regex for finding relative imports of handlers like "from ..file_handler import FileHandler"
    # we're going to treat these as errors (and suggest using absolute imports instead)
    relative_import_pattern = re.compile("(?:\s|^)(?:from|import) \.\.\w+_handler")  # noqa: W605

    def get_relative_requirements(files):
        """Find entries in a requirements.txt that are including another requirements.txt"""
        entries = []
        for file in files:
            with open(file, 'r') as fh:
                for line in fh.readlines():
                    line = line.lower().strip()
                    if line.startswith("-r mindsdb/integrations/handlers/"):
                        entries.append(line.split("mindsdb/integrations/handlers/")[1].split("/")[0])  # just return the handler name

        return entries

    for handler_dir in glob.glob("mindsdb/integrations/handlers/*/"):
        handler_name = handler_dir.split("/")[-2].split("_handler")[0]

        # regex for finding imports of other handlers like "from mindsdb.integrations.handlers.file_handler import FileHandler"
        # excludes the current handler importing parts of itself
        import_pattern = re.compile(f"(?:\s|^)(?:from|import) mindsdb\.integrations\.handlers\.(?!{handler_name})\w+_handler")  # noqa: W605

        # requirements entries for this handler that point to another handler's requirements file
        required_handlers = get_relative_requirements([file for file in HANDLER_REQS_PATHS if file.startswith(handler_dir)])

        all_imported_handlers = []

        # for every python file in this handler's code
        for file in glob.glob(f"{handler_dir}/**/*.py", recursive=True):
            errors = []

            # find all of the imports of handlers
            with open(file, "r") as f:
                file_content = f.read()
                relative_imported_handlers = [match.strip() for match in re.findall(relative_import_pattern, file_content)]
                handler_import_lines = [match.strip() for match in re.findall(import_pattern, file_content)]

            imported_handlers = {line: line.split("_handler")[0].split(".")[-1] + "_handler" for line in handler_import_lines}
            all_imported_handlers += imported_handlers.values()

            # Report on relative imports (like "from ..file_handler import FileHandler")
            for line in relative_imported_handlers:
                errors.append(f"{line} <- Relative import of handler. Use absolute import instead")

            # Report on imports of other handlers that are missing a corresponding requirements.txt entry
            for line, imported_handler_name in imported_handlers.items():
                if imported_handler_name not in required_handlers:
                    errors.append(f"{line} <- {imported_handler_name} not in handler requirements.txt. Add it like: \"-r mindsdb/integrations/handlers/{imported_handler_name}/requirements.txt\"")

            # Print all of the errors for this .py file
            print_errors(file, errors)

        # Report on requirements.txt entries that point to a handler that isn't used
        requirements_errors = [required_handler_name for required_handler_name in required_handlers if required_handler_name not in all_imported_handlers]
        print_errors(handler_dir, requirements_errors)


def check_requirements_imports():
    """
    Use deptry to find issues with dependencies.

    Runs deptry on the core codebase (excluding handlers) + the main requirements.txt file.
    Then runs it on each handler codebase and requirements.txt individually.
    """

    # Run against the main codebase
    errors = run_deptry(
        ','.join([MAIN_REQS_PATH, GRPC_REQS_PATH, DOCKER_REQS_PATH]),
        get_ignores_str(MAIN_RULE_IGNORES),
        ".",
        f"--extend-exclude \"{'|'.join(MAIN_EXCLUDE_PATHS)}\"",
    )
    print_errors(MAIN_REQS_PATH, errors)

    # Run on each handler
    for file in HANDLER_REQS_PATHS:
        errors = run_deptry(
            f"{file},{MAIN_REQS_PATH},{TEST_REQS_PATH}",
            get_ignores_str(HANDLER_RULE_IGNORES),
            os.path.dirname(file),
        )
        print_errors(file, errors)


print("--- Checking requirements files for duplicates ---")
check_for_requirements_duplicates()
print()

print("--- Checking that requirements match imports ---")
check_requirements_imports()
print()

print("--- Checking handlers that require other handlers ---")
check_relative_reqs()

sys.exit(0 if success else 1)<|MERGE_RESOLUTION|>--- conflicted
+++ resolved
@@ -54,13 +54,8 @@
 BYOM_HANLDER_DEPS = ["pyarrow"]
 
 HANDLER_RULE_IGNORES = {
-<<<<<<< HEAD
     "DEP002": OPTIONAL_HANDLER_DEPS + MAIN_REQUIREMENTS_DEPS + BYOM_HANLDER_DEPS,
-    "DEP001": ["tests"]  # 'tests' is the mindsdb tests folder in the repo root
-=======
-    "DEP002": OPTIONAL_HANDLER_DEPS + MAIN_REQUIREMENTS_DEPS,
     "DEP001": ["tests", "hierarchicalforecast"]  # 'tests' is the mindsdb tests folder in the repo root
->>>>>>> 410a4bbd
 }
 
 PACKAGE_NAME_MAP = {
