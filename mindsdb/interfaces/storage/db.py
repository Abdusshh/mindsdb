--- conflicted
+++ resolved
@@ -471,8 +471,6 @@
     )
     created_at = Column(DateTime, default=datetime.datetime.now)
 
-<<<<<<< HEAD
-=======
     def as_dict(self) -> Dict:
         return {
             "id": self.id,
@@ -485,7 +483,6 @@
             "created_at": self.created_at,
         }
 
->>>>>>> 777851ba
 
 class KnowledgeBase(Base):
     __tablename__ = "knowledge_base"
@@ -524,9 +521,6 @@
         UniqueConstraint(
             "name", "project_id", name="unique_knowledge_base_name_project_id"
         ),
-<<<<<<< HEAD
-    )
-=======
     )
 
 
@@ -542,5 +536,4 @@
     updated_at: datetime.datetime = Column(
         DateTime, default=datetime.datetime.now, onupdate=datetime.datetime.now
     )
-    created_at: datetime.datetime = Column(DateTime, default=datetime.datetime.now)
->>>>>>> 777851ba
+    created_at: datetime.datetime = Column(DateTime, default=datetime.datetime.now)