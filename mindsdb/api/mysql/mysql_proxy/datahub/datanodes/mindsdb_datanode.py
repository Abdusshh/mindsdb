import json

import pandas as pd
import numpy as np
from mindsdb_sql.parser.ast.base import ASTNode
from mindsdb_sql import parse_sql

from mindsdb.api.mysql.mysql_proxy.datahub.datanodes.datanode import DataNode
from mindsdb.api.mysql.mysql_proxy.utilities.sql import query_df
from mindsdb.utilities.config import Config
from mindsdb.api.mysql.mysql_proxy.utilities.lightwood_dtype import dtype
from mindsdb.api.mysql.mysql_proxy.datahub.classes.tables_row import TablesRow


class NumpyJSONEncoder(json.JSONEncoder):
    """
    Use this encoder to avoid
    "TypeError: Object of type float32 is not JSON serializable"

    Example:
    x = np.float32(5)
    json.dumps(x, cls=NumpyJSONEncoder)
    """
    def default(self, obj):
        if isinstance(obj, np.ndarray):
            return obj.tolist()
        elif isinstance(obj, (np.float, np.float32, np.float64)):
            return float(obj)
        else:
            return super().default(obj)


class MindsDBDataNode(DataNode):
    type = 'mindsdb'

    def __init__(self, model_controller, integration_controller):
        self.config = Config()
        self.model_controller = model_controller
        self.integration_controller = integration_controller
        self.handler = self.integration_controller.get_handler('lightwood')

    def get_tables(self):
        models = self.model_controller.get_models()
        tables = []
        for model in models:
            tables.append(TablesRow(TABLE_NAME=model['name']))
        tables.append(TablesRow(TABLE_NAME='predictors'))
        tables.append(TablesRow(TABLE_NAME='predictors_versions'))
        tables.append(TablesRow(TABLE_NAME='databases'))

        return tables

    def has_table(self, table):
        names = [table.TABLE_NAME for table in self.get_tables()]
        return table in names

    def _get_model_columns(self, table_name):
        model = self.model_controller.get_model_data(name=table_name)
        dtype_dict = model.get('dtype_dict')
        if isinstance(dtype_dict, dict) is False:
            return []
        columns = []
        columns += list(dtype_dict.keys())
        predict = model['predict']
        if not isinstance(predict, list):
            predict = [predict]
        columns += [f'{x}_original' for x in predict]
        for col in predict:
            if dtype_dict.get(col) in (dtype.integer, dtype.float):
                columns += [f"{col}_min", f"{col}_max"]
            columns += [f"{col}_confidence"]
            columns += [f"{col}_explain"]
        return columns

    def get_table_columns(self, table):
        if table == 'predictors':
            return ['name', 'status', 'accuracy', 'predict', 'update_status',
                    'mindsdb_version', 'error', 'select_data_query',
                    'training_options']
        if table in ('datasources', 'databases'):
            return ['name', 'database_type', 'host', 'port', 'user']

        columns = []

        if table in [x['name'] for x in self.model_controller.get_models()]:
            columns = self._get_model_columns(table)
            columns += ['when_data', 'select_data_query']

        return columns

    def _select_predictors(self):
        models = self.model_controller.get_models()
        columns = ['name', 'status', 'accuracy', 'predict', 'update_status',
                   'mindsdb_version', 'error', 'select_data_query',
                   'training_options']
        return pd.DataFrame([[
            x['name'],
            x['status'],
            str(x['accuracy']) if x['accuracy'] is not None else None,
            ', '.join(x['predict']) if isinstance(x['predict'], list) else x['predict'],
            x['update'],
            x['mindsdb_version'],
            x['error'],
            x['fetch_data_query'],
            ''   # TODO
        ] for x in models], columns=columns)

    def _select_predictors_versions(self):
        models = self.model_controller.get_models(with_versions=True)
        models.sort(key=lambda x: x['created_at'])
        columns = ['name', 'version', 'active', 'status', 'accuracy', 'predict', 'update_status',
                   'mindsdb_version', 'error', 'select_data_query',
                   'training_options', 'created_at', 'training_time']
        data = []
        model_version_number = {}
        for model in models:
            if model['name'] not in model_version_number:
                model_version_number[model['name']] = 1
            data.append([
                model['name'],
                model_version_number[model['name']],
                model['active'],
                model['status'],
                str(model['accuracy']) if model['accuracy'] is not None else None,
                ', '.join(model['predict']) if isinstance(model['predict'], list) else model['predict'],
                model['update'],
                model['mindsdb_version'],
                model['error'],
                model['fetch_data_query'],
                '',
                str(model['created_at']),
                str(model['training_time'])
            ])
            model_version_number[model['name']] += 1
        return pd.DataFrame(data, columns=columns)

    def _select_integrations(self):
        integrations = self.integration_controller.get_all()
        result = []
        for ds_name, ds_meta in integrations.items():
            connection_data = ds_meta.get('connection_data', {})
            result.append([
                ds_name, ds_meta.get('engine'), connection_data.get('host'), connection_data.get('port'), connection_data.get('user')
            ])
        return pd.DataFrame(
            result,
            columns=['name', 'database_type', 'host', 'port', 'user']
        )

<<<<<<< HEAD
    def delete_predictor(self, name, integration_name):
=======
    def delete_predictor(self, name, integration_name='lightwood'):
>>>>>>> f4e551fc
        self.model_controller.delete_model(name, integration_name=integration_name)

    def get_predictors(self, query: ASTNode):
        predictors_df = self._select_predictors()

        try:
            result_df = query_df(predictors_df, query)
        except Exception as e:
            print(f'Exception! {e}')
            return [], []

        return result_df.to_dict(orient='records'), list(result_df.columns)

    def get_predictors_versions(self, query: ASTNode):
        predictors_df = self._select_predictors_versions()

        try:
            result_df = query_df(predictors_df, query)
        except Exception as e:
            print(f'Exception! {e}')
            return [], []

        return result_df.to_dict(orient='records'), list(result_df.columns)

    def get_integrations(self, query: ASTNode):
        datasources_df = self._select_integrations()
        try:
            result_df = query_df(datasources_df, query)
        except Exception as e:
            print(f'Exception! {e}')
            return [], []
        return result_df.to_dict(orient='records'), list(result_df.columns)

    def query(self, table, where_data=None, ml_handler_name='lightwood'):
        if table == 'predictors':
            return self._select_predictors()
        if table == 'predictors_versions':
            return self._select_predictors_versions()
        if table == 'datasources':
            return self._select_datasources()

        if isinstance(where_data, dict):
            where_data = [where_data]

        if len(where_data) == 0:
            return []

        if ml_handler_name.lower() == 'mindsdb':
            ml_handler_name = 'lightwood'

        if ml_handler_name != 'lightwood':
            handler = self.integration_controller.get_handler(ml_handler_name)
        else:
            handler = self.handler

        result = handler.predict(table, where_data)
        return result<|MERGE_RESOLUTION|>--- conflicted
+++ resolved
@@ -147,11 +147,7 @@
             columns=['name', 'database_type', 'host', 'port', 'user']
         )
 
-<<<<<<< HEAD
-    def delete_predictor(self, name, integration_name):
-=======
     def delete_predictor(self, name, integration_name='lightwood'):
->>>>>>> f4e551fc
         self.model_controller.delete_model(name, integration_name=integration_name)
 
     def get_predictors(self, query: ASTNode):
